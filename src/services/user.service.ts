--- conflicted
+++ resolved
@@ -121,46 +121,8 @@
   if (!user) {
     throw new NotFoundError("User not found");
   }
-<<<<<<< HEAD
   return {
     ...user,
-=======
-
-  // // Now get the user's subjects
-  // let subjects: any[] = [];
-
-  // try {
-  //   // If the user is a student or teacher, get their subjects
-  //   if (user.student || user.teacher) {
-  //     // Get subjects from the database based on the user's role
-  //     if (user.student) {
-  //       const studentSubjects = await prisma.studentsOnSubjects.findMany({
-  //         where: { studentId: user.student.id },
-  //         include: {
-  //           subject: true,
-  //         },
-  //       });
-  //       subjects = studentSubjects.map((item) => item.subject);
-  //     } else if (user.teacher) {
-  //       const teacherSubjects = await prisma.teachersOnSubjects.findMany({
-  //         where: { teacherId: user.teacher.id },
-  //         include: {
-  //           subject: true,
-  //         },
-  //       });
-  //       subjects = teacherSubjects.map((item) => item.subject);
-  //     }
-  //   }
-  // } catch (error) {
-  //   console.error("Error fetching user subjects:", error);
-  //   // Continue with subjects as empty array
-  // }
-
-  // Return user with subjects
-  return {
-    ...user,
-    // subjects,
->>>>>>> 1f6d9e99
   };
 };
 
@@ -415,6 +377,7 @@
         qualification,
         expertise,
         experience: experience,
+        experience: experience,
         bio,
       },
     });
@@ -544,6 +507,7 @@
 
 // Get user with profile details
 export const getUserWithProfile = async (userId: string) => {
+
 
   const user = await prisma.user.findUnique({
     where: { id: userId },
@@ -631,6 +595,17 @@
         bio: profileData.teacherProfile.bio,
       },
     });
+  if (user.role === UserRole.TEACHER && profileData.teacherProfile && user.teacher) {
+    // Update existing teacher profile
+    await prisma.teacher.update({
+      where: { userId },
+      data: {
+        qualification: profileData.teacherProfile.qualification,
+        expertise: profileData.teacherProfile.expertise,
+        experience: profileData.teacherProfile.experience,
+        bio: profileData.teacherProfile.bio,
+      },
+    });
   }
 
   // If student, update student profile
